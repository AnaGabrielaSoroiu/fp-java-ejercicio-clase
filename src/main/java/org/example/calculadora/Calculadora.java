--- conflicted
+++ resolved
@@ -28,11 +28,8 @@
     public static void main(String[] args) {
         System.out.println("Suma: " + sumar(5, 3));
         System.out.println("Resta: " + restar(5, 3));
-<<<<<<< HEAD
         System.out.println("Potencia: " + potencia(6, 3));
-=======
         RedondeodeNumeros redondeodeNumeros=new RedondeodeNumeros(5.5);
-        System.out.println(redondeodeNumeros.numerordondejat());
->>>>>>> edf1141a
+        System.out.println(redondeodeNumeros.numerordondejat()
     }
 }